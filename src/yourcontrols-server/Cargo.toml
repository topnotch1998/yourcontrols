--- conflicted
+++ resolved
@@ -19,12 +19,12 @@
 semver = "1.0"
 simplelog = "0.12"
 serde = { version = "1.0", features = ["derive"] }
-<<<<<<< HEAD
+dependabot/cargo/zstd-0.13.2
 rmp-serde = "1.1"
 zstd = "0.13"
-=======
+dependabot/cargo/zstd-0.13.2
 rmp-serde = "1.3"
 zstd = "0.12"
->>>>>>> 8ac0a646
+dependabot/cargo/zstd-0.13.2 master
 yourcontrols-net = { path = "../yourcontrols-net" }
 yourcontrols-types = { path = "../yourcontrols-types" }